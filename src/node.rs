--- conflicted
+++ resolved
@@ -5,11 +5,7 @@
     BranchPageElement, LeafPageElement, PageFlag, BRANCH_PAGE_ELEMENT_SIZE, BRANCH_PAGE_FLAG,
     LEAF_PAGE_ELEMENT_SIZE, LEAF_PAGE_FLAG, MIN_KEYS_PER_PAGE, PAGE_HEADER_SIZE,
 };
-<<<<<<< HEAD
 use crate::{bucket, Bucket, Page, PgId};
-=======
-use crate::{bucket, search, Bucket, Page, PgId};
->>>>>>> d11c9b5a
 use kv_log_macro::{debug, warn};
 use log::info;
 use memoffset::ptr::copy_nonoverlapping;
@@ -92,23 +88,15 @@
         }
     }
 
-<<<<<<< HEAD
     pub(crate) fn pg_id(&self) -> PgId {
-=======
-    pub fn pg_id(&self) -> PgId {
->>>>>>> d11c9b5a
         self.0.pgid.borrow().clone()
     }
 
     /// Attempts to combine the node with sibling nodes if the node fill
     /// size is below a threshold or if there are not enough keys.
     /// The node will be reclaimed to free-list with freelist.free() after merge by it's sibling
-<<<<<<< HEAD
     pub(crate) fn rebalance(&mut self) {
         // check rebalance
-=======
-    pub fn rebalance(&mut self) {
->>>>>>> d11c9b5a
         {
             if !self.0.unbalanced.load(Ordering::Acquire) {
                 warn!("need not to rebalance: {:?}", self.0.pgid);
@@ -124,18 +112,12 @@
             };
 
             if selfsize > threshold && self.0.inodes.borrow().len() > self.min_keys() as usize {
-                warn!("need not to rebalance: {:?}", self.0);
                 return;
             }
-<<<<<<< HEAD
         }
 
         // Root node has special handling
         {
-=======
-            warn!("need to rebalance: {:?}", self.0);
-            // Root node has special handling
->>>>>>> d11c9b5a
             if self.parent().is_none() {
                 let mut inodes = self.0.inodes.borrow_mut();
                 if !self.is_leaf() && inodes.len() == 1 {
@@ -148,11 +130,7 @@
                     *self.0.children.borrow_mut() =
                         child.0.children.borrow_mut().drain(..).collect();
 
-<<<<<<< HEAD
                     // Rebalance all child nodes being moved.
-=======
-                    // Reparent all child nodes being moved.
->>>>>>> d11c9b5a
                     {
                         let inode_pgids = inodes.iter().map(|i| i.pg_id);
                         let bucket = self.bucket_mut().unwrap();
@@ -170,7 +148,6 @@
                         .borrow_mut()
                         .remove(&child.0.pgid.borrow());
                     child.free();
-<<<<<<< HEAD
                 }
 
                 return;
@@ -243,11 +220,7 @@
                     parent.remove_child(child);
                     *child.0.parent.borrow_mut() = WeakNode::from(&target);
                     parent.0.children.borrow_mut().push(child.clone());
-=======
->>>>>>> d11c9b5a
                 }
-
-                return;
             }
 
             target
@@ -267,97 +240,6 @@
                 .remove(&self.pg_id());
             self.free();
         }
-<<<<<<< HEAD
-=======
-        info!("free");
-        // If node has no keys then just remove it.
-        if self.num_children() == 0 {
-            let key = self.0.key.borrow().clone();
-            let pgid = *self.0.pgid.borrow();
-            let mut parent = self.parent().unwrap();
-            parent.del(&key);
-            parent.remove_child(self);
-            self.bucket_mut().unwrap().nodes.borrow_mut().remove(&pgid);
-            self.free();
-            parent.rebalance();
-            return;
-        }
-
-        assert!(
-            self.parent().unwrap().num_children() > 1,
-            "parent must have at least 2 children"
-        );
-
-        let (use_next_sibling, mut target) = {
-            let use_next_sibling = self.parent().unwrap().child_index(self) == 0;
-            let target = if use_next_sibling {
-                self.next_sibling().unwrap()
-            } else {
-                self.prev_sibling().unwrap()
-            };
-            (use_next_sibling, target)
-        };
-
-        if use_next_sibling {
-            let bucket = self.bucket_mut().unwrap();
-            for pgid in target.0.inodes.borrow().iter().map(|i| i.pg_id) {
-                if let Some(child) = bucket.nodes.borrow_mut().get_mut(&pgid) {
-                    child.parent().unwrap().remove_child(child);
-                    *child.0.parent.borrow_mut() = WeakNode::from(self);
-                    child
-                        .parent()
-                        .unwrap()
-                        .0
-                        .children
-                        .borrow_mut()
-                        .push(child.clone());
-                }
-            }
-
-            self.0
-                .inodes
-                .borrow_mut()
-                .append(&mut target.0.inodes.borrow_mut());
-            {
-                let mut parent = self.parent().unwrap();
-                parent.del(target.0.key.borrow().as_ref());
-                parent.remove_child(&target);
-            }
-
-            self.bucket_mut()
-                .unwrap()
-                .nodes
-                .borrow_mut()
-                .remove(&target.pg_id());
-            target.free();
-        } else {
-            for pgid in target.0.inodes.borrow().iter().map(|i| i.pg_id) {
-                if let Some(child) = self.bucket_mut().unwrap().nodes.borrow_mut().get_mut(&pgid) {
-                    let parent = child.parent().unwrap();
-                    parent.remove_child(child);
-                    *child.0.parent.borrow_mut() = WeakNode::from(&target);
-                    parent.0.children.borrow_mut().push(child.clone());
-                }
-            }
-
-            target
-                .0
-                .inodes
-                .borrow_mut()
-                .append(&mut *self.0.inodes.borrow_mut());
-            {
-                let mut parent = self.parent().unwrap();
-                parent.del(&self.0.key.borrow());
-                parent.remove_child(self);
-            }
-            self.bucket_mut()
-                .unwrap()
-                .nodes
-                .borrow_mut()
-                .remove(&self.pg_id());
-            self.free();
-        }
->>>>>>> d11c9b5a
         self.parent().unwrap().rebalance();
     }
 
@@ -1089,7 +971,6 @@
         assert_eq!(inodes[2].value, b"donald".to_vec());
     }
 
-<<<<<<< HEAD
     #[test]
     fn read_page() {
         let mut page = {
@@ -1266,184 +1147,6 @@
     }
 
     #[test]
-=======
-    #[test]
-    fn read_page() {
-        let mut page = {
-            let mut page = OwnedPage::new(1024);
-            page.id = 1;
-            page.over_flow = 0;
-            page.flags = LEAF_PAGE_FLAG;
-            page.count = 2;
-            page
-        };
-
-        {
-            let nodes =
-                unsafe { from_raw_parts_mut(page.get_data_mut_ptr() as *mut LeafPageElement, 3) };
-            nodes[0] = LeafPageElement {
-                flags: 0,
-                pos: 32,
-                k_size: 3,
-                v_size: 4,
-            };
-            nodes[1] = LeafPageElement {
-                flags: 0,
-                pos: 23,
-                k_size: 10,
-                v_size: 3,
-            };
-
-            let data = unsafe {
-                from_raw_parts_mut(&mut nodes[2] as *mut LeafPageElement as *mut u8, 1024)
-            };
-            data[..7].copy_from_slice(b"barfooz");
-            data[7..7 + 13].copy_from_slice(b"helloworldbye");
-        }
-
-        assert!(
-            size_of::<LeafPageElement>() == 16,
-            "{}",
-            size_of::<LeafPageElement>()
-        );
-
-        let tx = mock_tx();
-        let bucket = mock_bucket(WeakTx::from(&tx));
-        let mut n = mock_node(&bucket);
-        n.read(&page);
-        let inodes = n.0.inodes.borrow();
-
-        assert!(n.is_leaf());
-        assert_eq!(inodes.len(), 2);
-        assert_eq!(inodes[0].key, b"bar");
-        assert_eq!(inodes[0].value, b"fooz");
-        assert_eq!(inodes[1].key, b"helloworld");
-        assert_eq!(inodes[1].value, b"bye");
-    }
-
-    #[test]
-    fn write_page() {
-        let tx = mock_tx();
-        let bucket = mock_bucket(WeakTx::from(&tx));
-        let mut n = mock_node(&bucket);
-        n.0.is_leaf.store(true, Ordering::Release);
-        n.put(b"susy", b"susy", b"que".to_vec(), 0, LEAF_PAGE_FLAG as u32);
-        n.put(
-            b"ricki",
-            b"ricki",
-            b"lake".to_vec(),
-            0,
-            LEAF_PAGE_FLAG as u32,
-        );
-
-        n.put(
-            b"john",
-            b"john",
-            b"johnson".to_vec(),
-            0,
-            LEAF_PAGE_FLAG as u32,
-        );
-
-        let mut page = {
-            let mut page = OwnedPage::new(4096);
-            page.id = 1;
-            page.over_flow = 0;
-            page.flags = LEAF_PAGE_FLAG;
-            page
-        };
-        n.write(&mut page);
-
-        let nodes = unsafe {
-            std::slice::from_raw_parts_mut(page.get_data_mut_ptr() as *mut LeafPageElement, 3)
-        };
-        assert_eq!(nodes[0].k_size, 4);
-        assert_eq!(nodes[0].v_size, 7);
-        assert_eq!(nodes[0].pos, 48);
-        assert_eq!(nodes[1].k_size, 5);
-        assert_eq!(nodes[1].v_size, 4);
-        assert_eq!(nodes[1].pos, 43);
-        assert_eq!(nodes[2].k_size, 4);
-        assert_eq!(nodes[2].v_size, 3);
-        assert_eq!(nodes[2].pos, 36);
-
-        let mut n2 = mock_node(&bucket);
-        n2.read(&page);
-        let inodes = n2.0.inodes.borrow();
-        assert!(n2.is_leaf());
-        assert_eq!(inodes.len(), 3);
-        assert_eq!(inodes[0].key, b"john",);
-        assert_eq!(inodes[0].value, b"johnson");
-        assert_eq!(inodes[1].key, b"ricki");
-        assert_eq!(inodes[1].value, b"lake");
-        assert_eq!(inodes[2].key, b"susy");
-        assert_eq!(inodes[2].value, b"que");
-    }
-
-    #[test]
-    fn split_two() {
-        mock_log();
-        let tx = mock_tx();
-        let bucket = mock_bucket(WeakTx::from(&tx));
-        let mut n = mock_node(&bucket);
-        n.0.is_leaf.store(true, Ordering::Release);
-        n.put(b"00000001", b"00000001", b"0123456701234567".to_vec(), 0, 0);
-        n.put(b"00000002", b"00000002", b"0123456701234567".to_vec(), 0, 0);
-        n.put(b"00000003", b"00000003", b"0123456701234567".to_vec(), 0, 0);
-        n.put(b"00000004", b"00000004", b"0123456701234567".to_vec(), 0, 0);
-        n.put(b"00000005", b"00000005", b"0123456701234567".to_vec(), 0, 0);
-        // threshold: 0.5 * 100 = 50, MIN_KEYS_PER_PAGE(NOTE): 2
-        // Split between 2 & 3.
-        // page_header = 16, elementHeader = 32 * 3, (kv) = (8 + 16) * 3
-        // = 136
-        let next = n.split_two(100).unwrap();
-
-        assert!(next.is_some());
-    }
-
-    #[test]
-    fn split_two_fail() {
-        mock_log();
-        let tx = mock_tx();
-        let bucket = mock_bucket(WeakTx::from(&tx));
-        let mut n = mock_node(&bucket);
-        n.0.is_leaf.store(true, Ordering::Release);
-        n.put(b"00000001", b"00000001", b"0123456701234567".to_vec(), 0, 0);
-        n.put(b"00000002", b"00000002", b"0123456701234567".to_vec(), 0, 0);
-        n.put(b"00000003", b"00000003", b"0123456701234567".to_vec(), 0, 0);
-        n.put(b"00000004", b"00000004", b"0123456701234567".to_vec(), 0, 0);
-        n.put(b"00000005", b"00000005", b"0123456701234567".to_vec(), 0, 0);
-
-        // Split between 2 & 3.
-        let next = n.split_two(4096).unwrap();
-
-        assert!(next.is_none());
-    }
-
-    #[test]
-    fn split() {
-        let tx = mock_tx();
-        let bucket = mock_bucket(WeakTx::from(&tx));
-        let mut n = mock_node(&bucket);
-        n.0.is_leaf.store(true, Ordering::Release);
-        n.put(b"00000001", b"00000001", b"0123456701234567".to_vec(), 0, 0);
-        n.put(b"00000002", b"00000002", b"0123456701234567".to_vec(), 0, 0);
-        n.put(b"00000003", b"00000003", b"0123456701234567".to_vec(), 0, 0);
-        n.put(b"00000004", b"00000004", b"0123456701234567".to_vec(), 0, 0);
-        n.put(b"00000005", b"00000005", b"0123456701234567".to_vec(), 0, 0);
-
-        // Split between 2 & 3.
-        let parent = n.split(100).unwrap();
-
-        assert!(parent.is_some());
-        let parent = parent.unwrap();
-        let pchildren = parent.0.children.borrow();
-        assert_eq!(pchildren.len(), 2);
-        assert_eq!(pchildren[1].0.inodes.borrow().len(), 3);
-        assert_eq!(pchildren[0].0.inodes.borrow().len(), 2);
-    }
-
-    #[test]
->>>>>>> d11c9b5a
     fn split_big() {
         let tx = mock_tx();
         let bucket = mock_bucket(WeakTx::from(&tx));
