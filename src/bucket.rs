use crate::cursor::{Cursor, PageNode};
use crate::db::{Stats, DB};
use crate::error::{Error, Result};
use crate::node::{Node, NodeBuilder, WeakNode};
use crate::page::{ElementSize, OwnedPage, Page, PgId, BUCKET_LEAF_FLAG, PAGE_HEADER_SIZE};
use crate::tx::{WeakTx, TX};
use either::Either;
use log::{debug, info, warn};
use std::cell::RefCell;
use std::collections::hash_map::Entry::{Occupied, Vacant};
use std::collections::HashMap;
use std::fmt::{Debug, Formatter};
use std::intrinsics::copy_nonoverlapping;
use std::sync::atomic::Ordering;
use std::sync::Weak;

/// The maximum length of a key, in bytes.
const MAX_KEY_SIZE: usize = 32768;
/// The maximum length of a value, in bytes.
const MAX_VALUE_SIZE: usize = (1 << 31) - 2;

pub(crate) const MIN_FILL_PERCENT: f64 = 0.1;
pub(crate) const MAX_FILL_PERCENT: f64 = 1.0;

/// DefaultFillPercent is the percent that split pages are filled.
/// This value can be changed by setting Bucket.FillPercent.
const DEFAULT_FILL_PERCENT: f64 = 0.5;

/// subbucket represents the on-file representation of a bucket.
/// This is stored as the "value" of a bucket key. If the bucket is small enough,
/// then its root page can be stored inline in the "value", after the bucket
/// header. In the case of inline buckets, the "root" will be 0.
#[derive(Default, Debug, Clone)]
#[repr(C)]
pub struct TopBucket {
    /// page id of the bucket's root-level page
    pub root: PgId,
    /// monotonically incrementing, used by next_sequence()
    pub sequence: u64,
}

impl TopBucket {
    pub(crate) const SIZE: usize = std::mem::size_of::<Self>();
}

/// Bucket represents a collection of key/value pairs inside the database.
#[derive(Debug)]
pub struct Bucket {
    pub(crate) local_bucket: TopBucket,
    // the associated transaction, WeakTx
    pub(crate) tx: WeakTx,
    // subbucket cache
    pub(crate) buckets: RefCell<HashMap<Vec<u8>, Bucket>>,
    // inline page reference
    pub(crate) page: Option<OwnedPage>,
    // materialized node for the root page
    pub(crate) root_node: Option<Node>,
    // node cache
    // TODO: maybe use refHashMap
    pub(crate) nodes: RefCell<HashMap<PgId, Node>>,
    // Sets the threshold for filling nodes when they split. By default,
    // the bucket will fill to 50% but it can be useful to increase this
    // amount if you know that your write workloads are mostly append-only.
    //
    // This is non-persisted across transactions so it must be set in every Tx.
    pub(crate) fill_percent: f64,
}

impl Bucket {
    // Creates a new bucket at the given key and returns the new bucket.
    // Returns an error if the key already exists, if the bucket name is blank, or if the bucket name is too long.
    // The bucket instance is only valid for the lifetime of the transaction.
    pub fn create_bucket(&mut self, key: &[u8]) -> Result<&mut Bucket> {
        {
            let tx = self.tx()?;
            if !tx.opened() {
                return Err(Error::TxClosed);
            }
            if !tx.writable() {
                return Err(Error::TxReadOnly);
            }
            if key.is_empty() {
                return Err(Error::BucketNameRequired);
            }
        }
        let tx = self.tx.clone();
        {
            // Move cursor to correct position.
            let mut cursor = self.cursor()?;
            let (ckey, _, flags) = cursor.seek_to_item(key)?.unwrap();
            // return an error if there is an existing cursor.
            if ckey == Some(key) {
                if (flags & BUCKET_LEAF_FLAG) != 0 {
                    return Err(Error::BucketExists);
                };
                return Err(Error::IncompatibleValue);
            }

            // create empty, inline bucket.
            let mut bucket = Bucket::new(tx);
            bucket.root_node = Some(NodeBuilder::new(&bucket).is_leaf(true).build());
            bucket.fill_percent = DEFAULT_FILL_PERCENT;

            let value = bucket.write();

            // insert into node.
            cursor
                .node()
                .unwrap()
                .put(key, key, value, 0, BUCKET_LEAF_FLAG)?;
            info!(node_size = self.nodes.borrow().keys().len() ; "insert a new bucket into node");
            // TODO: why
            // since subbuckets are not allowed on inline buckets, we need to
            // dereference the inline page, if it exists. This will cause the bucket
            // to be treated as a regular, non-inline bucket for the rest of the tx.
            self.page = None;
        }
        self.bucket_mut(key)
            .ok_or(Error::Unexpected("cannot find bucket"))
    }

    // Creates a new bucket if it doesn't already exist and returns a reference to it.
    // Returns an error if the bucket name is blank, or if the bucket name is too long.
    // The bucket instance is only valid for the lifetime of the transaction.
    pub fn create_bucket_if_not_exists(&mut self, key: &[u8]) -> Result<&mut Bucket> {
        let other_self = unsafe { &mut *(self as *mut Self) };

        match other_self.create_bucket(key) {
            Ok(b) => Ok(b),
            Err(Error::BucketExists) => {
                info!("has exists the bucket: {}", String::from_utf8_lossy(key));
                self.bucket_mut(key)
                    .ok_or(Error::Unexpected("can't create bucket"))
            }
            v => v,
        }
    }

    // DeleteBucket deletes a bucket at the given key.
    // Returns an error if the bucket does not exist, or if the key represents a non-bucket value.
    pub fn delete_bucket(&mut self, key: &[u8]) -> Result<()> {
        {
            let tx = self.tx()?;
            if !tx.opened() {
                return Err(Error::DatabaseNotOpen);
            }
            if !tx.writable() {
                return Err(Error::DatabaseOnlyRead);
            }
            if key.is_empty() {
                return Err(Error::NameRequired);
            }
        }

        let mut c = self.cursor()?;
        {
            let item = c.seek(key)?;
            if item.key.map(|v| &*v).unwrap() != key {
                return Err(Error::BucketNotFound);
            }
            if !item.is_bucket() {
                return Err(Error::IncompatibleValue);
            }
        }

        let mut node = c.node()?;
        {
            let child = self
                .bucket_mut(key)
                .ok_or(Error::Unexpected("Can't get bucket"))?;
            let child_buckets = child.buckets();

            // delete children buckets
            for bucket in &child_buckets {
                child.delete_bucket(bucket)?;
            }

            // Release all bucket pages to free_list.
            child.nodes.borrow_mut().clear();
            child.root_node = None;
            child.free();
        }

        self.buckets.borrow_mut().remove(key);
        node.del(key);

        Ok(())
    }

    /// Returns list of subbuckets's keys
    pub fn buckets(&self) -> Vec<Vec<u8>> {
        let mut names = Vec::new();
        self.for_each(|key, value| -> Result<()> {
            if value.is_none() {
                // only return bucket item
                names.push(key.to_vec());
            }
            Ok(())
        })
        .unwrap();
        names
    }

    pub fn clear(&mut self) {
        self.buckets.borrow_mut().clear();
        self.nodes.borrow_mut().clear();
        self.page.take();
        self.root_node.take();
    }

    /// Retrieves a nested mutable bucket by name.
    /// Returns None if the bucket does not exist or found item is not bucket.
    pub fn bucket_mut(&mut self, key: &[u8]) -> Option<&mut Bucket> {
        if !self.tx().unwrap().writable() {
            return None;
        }
        self.__bucket(key).map(|b| unsafe { &mut *b })
    }

    /// Retrieves the value for a key in the bucket.
    /// Returns None if the key does not exist of if the key is a nested bucket.
    pub fn get(&self, key: &[u8]) -> Option<&[u8]> {
        let (ckey, value, flag) = self.cursor().unwrap().seek(key).unwrap().unwrap();
        if flag & BUCKET_LEAF_FLAG != 0 {
            return None;
        }
        // If our target node isn't the same key as what's passed in then return nil.
        if ckey != Some(key) {
            return None;
        }
        value
    }

    /// Sets the value for a key in the bucket.
    /// If the key already exists then its previous value will be overwritten.
    /// Returns an error if the bucket was created from a read-only transaction, if the key is blank,
    /// if the key is too large, or if the value is too large.
    pub fn put(&mut self, key: &[u8], value: Vec<u8>) -> Result<()> {
        if !self.tx()?.opened() {
            return Err(Error::TxClosed);
        }
        if !self.tx()?.writable() {
            return Err(Error::TxReadOnly);
        }
        if key.is_empty() {
            return Err(Error::EmptyKey);
        }
        if key.len() > MAX_KEY_SIZE {
            return Err(Error::KeyTooLarge);
        }
        if value.len() > MAX_VALUE_SIZE {
            return Err(Error::ValueTooLarge);
        }
        let mut c = self.cursor()?;
        let item = c.seek(key)?;
        if (Some(key) == item.key) && item.is_bucket() {
            return Err(Error::IncompatibleValue);
        }
        c.node().unwrap().put(key, key, value, 0, 0)
    }

    /// Removes a key from the bucket.
    /// If the key does not exist then nothing is done.
    /// Returns the error if the bucket was created from a read-only transaction.
    pub fn delete(&self, key: &[u8]) -> Result<()> {
        if self.tx()?.db().is_err() {
            return Err(Error::TxClosed);
        }
        if !self.tx()?.writable() {
            return Err(Error::TxReadOnly);
        }
        let mut c = self.cursor()?;
        let item = c.seek(key)?;

        if item.is_bucket() {
            return Err(Error::IncompatibleValue);
        }
        // info!("it should be not happen");
        c.node().unwrap().del(key);
        Ok(())
    }

    /// Executions a function for each key/value pair in a bucket.
    /// If the provided function returns an error the the interaction is stopped and
    /// the error is returned to the caller.
    pub fn for_each(
        &self,
        mut handler: impl FnMut(&[u8], Option<&[u8]>) -> Result<()>,
    ) -> Result<()> {
        if !self.tx()?.opened() {
            return Err(Error::TxClosed);
        }
        let c = self.cursor()?;
        let mut item = c.first()?;
        loop {
            if item.is_none() {
                break;
            }
            handler(item.key.unwrap(), item.value)?;
            item = c.next()?;
        }

        Ok(())
    }

    /// Returns stats on a bucket.
    /// todo
    pub fn stats(&self) -> Stats {
        let mut stats = Stats::default();
        let mut sub_stats = Stats::default();
        let page_size = self.tx().unwrap().db().unwrap().page_size();
        stats
    }
}

impl Bucket {
    pub(crate) fn new(tx: WeakTx) -> Self {
        Bucket {
            local_bucket: Default::default(),
            tx,
            buckets: RefCell::new(Default::default()),
            page: None,
            root_node: None,
            nodes: Default::default(),
            fill_percent: DEFAULT_FILL_PERCENT,
        }
    }

    /// Returns the tx of the bucket.
    pub(crate) fn tx(&self) -> Result<TX> {
        self.tx.upgrade().ok_or(Error::TxGone)
    }

    /// Returns the root of the bucket.
    pub(crate) fn root(&self) -> PgId {
        self.local_bucket.root
    }

    /// Creates a cursor associated with the bucket.
    /// The cursor is only valid as long as the transaction is open.
    /// Do not use a cursor after the transaction is closed.
    pub(crate) fn cursor(&self) -> Result<Cursor<&Bucket>> {
        // update transaction statistics.
        self.tx()?.0.stats.lock().cursor_count += 1;
        // allocate and return a cursor.
        Ok(Cursor::new(self))
    }

    /// Returns whether the bucket is writable.
    pub(crate) fn writeable(&self) -> bool {
        self.tx().unwrap().writable()
    }

    /// Allocates and writes the bucket to a byte slice.
    fn write(&mut self) -> Vec<u8> {
        // Allocate the appropriate size.
        let n = self.root_node.as_ref().unwrap();
        let node_size = n.size();
        let mut value = vec![0u8; TopBucket::SIZE + node_size];

        // write a bucket header.
        let bucket_ptr = value.as_mut_ptr() as *mut TopBucket;
        unsafe { copy_nonoverlapping(&self.local_bucket, bucket_ptr, 1) };

        // Convert byte slice to a fake page and write the root node.
        {
            let mut page = &mut value[TopBucket::SIZE..];
            let mut page = Page::from_slice_mut(&mut page);
            n.write(&mut page);
        }
        value
    }

    /// Attempts to balance all nodes
    pub(crate) fn rebalance(&mut self) {
        let pid = self.local_bucket.root;
        info!(
            "ready to rebalance bucket, pid:{}, nodes:{}, buckets: {}",
            pid,
            self.nodes.borrow().len(),
            self.buckets.borrow().len()
        );
        let mut dirty = Vec::with_capacity(self.nodes.borrow().len());
        for node in self.nodes.borrow().values() {
            node.rebalance(&mut dirty);
        }
        for pgid in dirty {
            if let Some(entry) = self.nodes.borrow_mut().remove(&pgid) {
                entry.free();
            }
        }

        for child in self.buckets.borrow_mut().values_mut() {
            child.rebalance();
        }
    }

    /// Create a `node` from a `page` and associates it with a given parent.
    pub(crate) fn node(&mut self, pg_id: PgId, parent: WeakNode) -> Node {
        debug!("load node from page: {}", pg_id);
        // assert!(!self.nodes.is_empty(), "nodes map expected");
        if !self.tx().unwrap().writable() {
            panic!("tx is read-only");
        }
        // Retrieve node if it's already been created.
        if let Some(node) = self.nodes.borrow().get(&pg_id) {
            return node.clone();
        }
        // Otherwise, create a node and cache it.
        let mut node = NodeBuilder::new(self as *const Bucket)
            .parent(parent.clone())
            .build();
        if let Some(parent) = parent.upgrade() {
            parent.child_mut().push(node.clone());
        } else {
            // Why? Ony root node has not parent, so the node is root node
            // Update it
            self.root_node.replace(node.clone());
        }

        // Use the page into the node and cache it.
        if let Some(page) = &self.page {
            node.read(page);
        } else {
            // Read the page into the node and cache it.
            let page = unsafe { &*self.tx().unwrap().page(pg_id).unwrap() };
            // warn!("read node from inline page:  {:?}", page.as_slice());
            unsafe {
                node.read(page);
            }
        }
        // debug!("cache a node: {:?}", node);
        self.nodes.borrow_mut().insert(pg_id, node.clone());
        // Update statistics.
        self.tx().unwrap().stats().node_count += 1;
        node
    }

    /// Returns the in-memory node, if it exists.
    /// Otherwise returns the underlying page.
    pub(crate) fn page_node(&self, id: PgId) -> Result<PageNode> {
        // Inline buckets have fake page embedded in their value so treat them
        // differently. We'll return the rootNode (if available) or the fake page.
        if self.local_bucket.root == 0 {
            if id != 0 {
                return Err(Error::Unexpected("inline bucket no-zero page access"));
            }
            // TODO: when happen
            if let Some(ref node) = self.root_node {
                // debug!("return a inline root_node");
                return Ok(PageNode::from(node.clone()));
            }
            debug!("return a inline root page");
            return Ok(PageNode::from(
                &**self.page.as_ref().ok_or("page empty")? as *const Page
            ));
        }
        // Check the node cache for non-inline buckets.
        if let Some(node) = self.nodes.borrow().get(&id) {
            return Ok(PageNode::from(node.clone()));
        }

        // TODO Why?
        // Finally lookup the page from the transaction if no node is materialized.
        Ok(PageNode::from(self.tx()?.page(id)?))
    }

    /// Helper method that re-interprets a sub-bucket value
    /// from a parent into a Bucket.
    ///
    /// value is bytes serialized bucket
    pub(crate) fn open_bucket(&self, value: Vec<u8>) -> Bucket {
        let mut child = Bucket::new(self.tx.clone());

        {
            let b = unsafe { (&*(value.as_ptr() as *const TopBucket)).clone() };
            child.local_bucket = b;
        }
        // Save reference to the inline page if the bucket is inline.
        if child.local_bucket.root == 0 {
            let data = unsafe {
                let slice = &value[TopBucket::SIZE..];
                // cull TopBucket
                let mut vec = vec![0u8; slice.len()];
                copy_nonoverlapping(slice.as_ptr(), vec.as_mut_ptr(), slice.len());
                vec
            };
            let page = OwnedPage::from_vec(data);
            child.page = Some(page);
        }

        child
    }

    /// Recursively frees all pages in the bucket.
    pub(crate) fn free(&mut self) {
        // This is an inline bucket, don't need to free it.
        if self.local_bucket.root == 0 {
            debug!("the bucket is inline root, nothing frees");
            return;
        }

        let tx = self.tx().unwrap();
        let db = tx.db().unwrap();
        self.for_each_page_node(|page, _| match page {
            Either::Left(page) => {
                let txid = tx.id();
                db.0.free_list.write().free(txid, page);
            }
            Either::Right(node) => node.clone().free(),
        });
        self.local_bucket.root = 0;
    }

    /// Iterates over every page in a bucket, including inline pages.
    pub(crate) fn for_each_page<'a>(&self, mut handler: Box<dyn FnMut(&Page, usize) + 'a>) {
        // If we have an inline page then just use that.
        if let Some(ref inline_page) = self.page {
            handler(inline_page, 0);
            return;
        }

        // Otherwise traverse the page hierarchy.
        self.tx()
            .unwrap()
            .for_each_page(self.local_bucket.root, 0, handler);
    }

    /// Iterates over every page (or node) in a bucket.
    /// This also includes inline pages.
    pub(crate) fn for_each_page_node<F>(&self, mut handler: F)
    where
        F: FnMut(Either<&Page, &Node>, isize),
    {
        // If we have an inline page then just use that.
        if let Some(ref page) = self.page {
            handler(Either::Left(page), 0);
        } else {
            self.__for_each_page_node(self.local_bucket.root, 0, &mut handler);
        }
    }

    // Pre-Order Traversal
    fn __for_each_page_node<F>(&self, pgid: PgId, depth: isize, handler: &mut F)
    where
        F: FnMut(Either<&Page, &Node>, isize),
    {
        let item = self.page_node(pgid).unwrap();
        handler(item.upgrade(), depth);
        // Recursively loop over children
        match item.upgrade() {
            Either::Left(page) => {
                if page.is_branch() {
                    for i in 0..page.count as usize {
                        let elem = page.branch_page_element(i);
                        self.__for_each_page_node(elem.pgid, depth + 1, handler);
                    }
                }
            }
            Either::Right(node) => {
                if !node.is_leaf() {
                    for inode in &*node.0.inodes.borrow() {
                        self.__for_each_page_node(inode.pg_id, depth + 1, handler)
                    }
                }
            }
        }
    }

    /// Writes all the nodes for this bucket to dirty pages.
    pub(crate) fn spill(&mut self) -> Result<()> {
        let root_node = self
            .root_node
            .as_ref()
            .map(|node| node.pg_id())
            .unwrap_or(0);
        debug!(local_bucket = self.local_bucket.root, root_node=root_node; "ready to spill bucket");
        let mutself = unsafe { &mut *(self as *mut Self) };

        // Spill all child buckets first.
        for (name, child) in &mut *self.buckets.borrow_mut() {
            // If the child bucket is small enough and it has no child buckets then
            // write it inline into the parent bucket's page. Otherwise spill it
            // like a normal bucket and make the parent value a pointer to the page.
            let value = if child.inlineable() {
                child.free();
                child.write()
            } else {
                child.spill()?;
                // Update the child bucket header in this bucket.
                let mut vec = vec![0u8; TopBucket::SIZE];
                let bucket_ptr = vec.as_mut_ptr() as *mut TopBucket;
                unsafe { copy_nonoverlapping(&child.local_bucket, bucket_ptr, 1) };
                vec
            };
            // Skip writing the bucket if there are no materialized node.
            if child.root_node.is_none() {
                continue;
            }
            // Update parent node.
            let mut c = mutself.cursor()?;
            let item = c.seek(name)?;
            if item.key != Some(name.as_slice()) {
                return Err(Error::Unexpected2(format!(
                    "misplaced bucket header: {:?} -> {:?}",
                    name,
                    item.key.as_ref().unwrap()
                )));
            }
            if !item.is_bucket() {
                return Err(Error::Unexpected2(format!(
                    "unexpected bucket header flag: {}",
                    item.flags
                )));
            }
            let _ = c.node()?.put(name, name, value, 0, BUCKET_LEAF_FLAG);
        }

        // ignore if there's not a materialized root node.
        if self.root_node.is_none() {
            return Ok(());
        }

        {
            // Spill nodes.
            let mut root_node = self
                .root_node
                .clone()
                .ok_or(Error::Unexpected("root node empty"))?
                .root();
            // info!(
            //     "start to split node from root_node: {:?}, inodes: {}",
            //     root_node.pg_id(),
            //     root_node.0.inodes.borrow().len()
            // );
            root_node.spill()?;
            self.root_node = Some(root_node);

            let pgid = self.root_node.as_ref().unwrap().pg_id();
            let txpgid = self.tx()?.pgid();
            // Update the root node for this bucket.
            if pgid >= txpgid as u64 {
                panic!("pgid ({}) above high water mark ({})", pgid, txpgid);
            }

            self.local_bucket.root = pgid;
        }

        Ok(())
    }

    /// Returns true if a bucket is small enough to be written inline
    /// and if it contains no subbuckets. Otherwise returns false.
    fn inlineable(&self) -> bool {
        let can_inlineable = self.__inlineable();
        // info!(
        //     "bucket(root_node: {:?}) can inlineable: {}",
        //     self.local_bucket,
        //     // self.root_node,
        //     can_inlineable
        // );
        can_inlineable
    }

    fn __inlineable(&self) -> bool {
        if self.root_node.is_none() || !self.root_node.as_ref().unwrap().is_leaf() {
            return false;
        }

        let mut size = PAGE_HEADER_SIZE;
        let node = self.root_node.clone().unwrap();

        for inode in &*node.0.inodes.borrow() {
            if inode.flags & BUCKET_LEAF_FLAG != 0 {
                return false;
            }

            size += ElementSize::Leaf.bits() + inode.key.len() + inode.value.len();
            if size > self.max_inline_bucket_size() {
                return false;
            }
        }

        true
    }

    /// Returns the maximum total size of a bucket to make it a candidate for inlining.
    fn max_inline_bucket_size(&self) -> usize {
        self.tx().unwrap().db().unwrap().page_size() / 4
    }

    /// Retrieves a nested bucket by name.
    /// Returns None if the bucket does not exits or found item is not bucket.
    pub(crate) fn bucket(&self, key: &[u8]) -> Option<&Bucket> {
        self.__bucket(key).map(|b| unsafe { &*b })
    }

    fn __bucket(&self, name: &[u8]) -> Option<*mut Bucket> {
        if let Some(b) = self.buckets.borrow_mut().get_mut(&name.to_vec()) {
            return Some(b);
        }

        let (key, value) = {
            let c = self.cursor().unwrap();
            let (key, value, flags) = c.seek_to_item(name).unwrap().unwrap();

            // Return None if the key doesn't exist or it is not a bucket.
            if key != Some(name) || (flags & BUCKET_LEAF_FLAG) == 0 {
                return None;
            }

            (key.map(|k| k.to_vec()), value.map(|v| v.to_vec()))
        };
        // Otherwise, create a bucket and cache it.
        let child = self.open_bucket(value.unwrap());
        let mut buckets = self.buckets.borrow_mut();
        let bucket = match buckets.entry(key.unwrap()) {
            Vacant(e) => e.insert(child),
            Occupied(e) => {
                let c = e.into_mut();
                *c = child;
                c
            }
        };
        // info!(
        //     "loader a bucket {:?}, root: {:?}, root_node: {}",
        //     String::from_utf8_lossy(name),
        //     bucket.local_bucket,
        //     bucket.root_node.is_some()
        // );
        Some(bucket)
    }

    /// Returns the current integer for the bucket without incrementing it.
    pub(crate) fn sequence(&self) -> u64 {
        self.local_bucket.sequence
    }

    pub(crate) fn next_sequence(&mut self) -> Result<u64> {
        if !self.tx()?.writable() {
            return Err(Error::TxReadOnly);
        }
        if self.root_node.is_none() {
            self.node(self.root(), WeakNode::new());
        }

        self.local_bucket.sequence += 1;
        Ok(self.local_bucket.sequence)
    }

    pub(crate) fn set_sequence(&mut self, seq: u64) -> Result<()> {
        if !self.tx()?.writable() {
            return Err(Error::TxReadOnly);
        }
        if self.root_node.is_none() {
            let pgid = self.root();
            self.node(pgid, WeakNode::new());
        }
        self.local_bucket.sequence = seq;
        Ok(())
    }
}

#[cfg(test)]
mod tests {
    use crate::error::Error;
    use crate::error::Error::IncompatibleValue;
    use crate::test_util::{mock_db, mock_log};
    use byteordered::byteorder::{BigEndian, WriteBytesExt};
<<<<<<< HEAD
    use log::{error, info};
    use std::io::repeat;
=======
    use log::info;
>>>>>>> 4399f8ef

    #[test]
    fn create() {
        let mut db = mock_db().build().unwrap();
        let mut tx = db.begin_rw_tx().unwrap();
        assert!(tx.bucket(b"foo").is_err());
        let mut bucket = tx.create_bucket(b"foo").unwrap();
        assert!(bucket.get(b"bar").is_none());

        bucket.put(b"foo", b"jaja".to_vec()).unwrap();
        assert!(bucket.get(b"foo").is_some());
        assert_eq!(bucket.get(b"foo").unwrap(), b"jaja");

        bucket.create_bucket(b"subbucket").unwrap();
        assert!(bucket.get(b"subbucket").is_none());
        assert!(bucket.bucket(b"subbucket").is_some());
    }

    #[test]
    fn create_nested_bucket() {
        let path = {
            let mut db = mock_db().set_auto_remove(false).build().unwrap();
            let mut tx = db.begin_rw_tx().unwrap();
            assert!(tx.bucket(b"foo").is_err());

            tx.create_bucket(b"foo")
                .unwrap()
                .create_bucket(b"foob")
                .unwrap()
                .create_bucket(b"fooc")
                .unwrap()
                .create_bucket(b"food")
                .unwrap()
                .create_bucket(b"fooe")
                .unwrap();

            assert!(tx
                .bucket(b"foo")
                .unwrap()
                .bucket(b"foob")
                .unwrap()
                .bucket(b"fooc")
                .unwrap()
                .bucket(b"food")
                .unwrap()
                .bucket(b"fooe")
                .is_some());

            tx.commit().unwrap();
            db.path().unwrap()
        };

        let db = mock_db().set_path(path).build().unwrap();
        let tx = db.begin_tx().unwrap();
        assert!(tx
            .bucket(b"foo")
            .unwrap()
            .bucket(b"foob")
            .unwrap()
            .bucket(b"fooc")
            .unwrap()
            .bucket(b"food")
            .unwrap()
            .bucket(b"fooe")
            .is_some());
    }

    #[test]
    fn delete_value() {
        let mut db = mock_db().build().unwrap();
        let mut tx = db.begin_rw_tx().unwrap();
        {
            let mut bucket = tx.create_bucket(b"bucket").unwrap();
            bucket.put(b"haley", b"smith".to_vec()).unwrap();
            assert_eq!(bucket.get(b"haley").unwrap(), b"smith");
            bucket.delete(b"haley").unwrap();
            assert_eq!(bucket.get(b"haley"), None);
        }
        tx.commit().unwrap();
    }

    #[test]
    fn delete_bucket_err() {
        let mut db = mock_db().build().unwrap();
        let mut tx = db.begin_rw_tx().unwrap();
        {
            let mut bucket = tx.create_bucket(b"bucket").unwrap();
            bucket.create_bucket(b"stan").unwrap();
            bucket.bucket(b"stan").unwrap();
            assert_eq!(bucket.delete(b"stan").unwrap_err(), IncompatibleValue);
        }
        tx.commit().unwrap();
    }

    #[test]
    fn put_repeat() {
        let mut db = mock_db().build().unwrap();
        db.update(|tx| {
            {
                let mut bucket = tx.create_bucket(b"widgets").unwrap();
                bucket.put(b"foo", b"bar".to_vec()).unwrap();
                bucket.put(b"foo", b"bar".to_vec()).unwrap();
            }
            let value = tx.bucket(b"widgets").unwrap().get(b"foo").unwrap().to_vec();
            assert_eq!(value, Vec::from("bar"));
            Ok(())
        })
        .unwrap();
    }

    #[test]
    fn put_large() {
        let mut db = mock_db().build().unwrap();
        let count = 100;
        let factor = 200;
        let ok = db.update(|tx| {
            let mut bucket = tx.create_bucket(b"widgets").unwrap();
            for i in 1..count {
                let key = [0].repeat(i * factor);
                let value = [0].repeat((count - i) * factor);
                let ok = bucket.put(&key, value);
                assert!(ok.is_ok());
            }

            Ok(())
        });
        assert!(ok.is_ok());
    }

    // #[test]
    // fn put_very_large() {
    //     let mut db = mock_db().build().unwrap();
    //     let k_size = 8;
    //     let v_value = 500;
    //     let (n, batch_n) = (400000, 200000);
    //
    //     for i in (0..n).step_by(batch_n) {
    //         db.update(|tx| {
    //             let mut bucket = tx.create_bucket_if_not_exists(b"widgets").unwrap();
    //             for j in 0..batch_n {
    //                 let mut key = [0].repeat(k_size);
    //                 let mut value = [0].repeat(v_value);
    //                 key.write_u32::<BigEndian>((i + j) as u32).unwrap();
    //                 let ok = bucket.put(&key, value);
    //                 assert!(ok.is_ok());
    //             }
    //             Ok(())
    //         });
    //     }
    // }

    #[test]
    fn put_close() {
<<<<<<< HEAD
        let db = mock_db().build().unwrap();
=======
        let mut db = mock_db().build().unwrap();
>>>>>>> 4399f8ef
        let mut tx = db.begin_rw_tx().unwrap();

        {
            let bucket = tx.create_bucket(b"widgets").unwrap();
        }
        tx.rollback().unwrap();
    }

    #[test]
    fn bucket_delete() {
<<<<<<< HEAD
        let db = mock_db().build().unwrap();
=======
        let mut db = mock_db().build().unwrap();
>>>>>>> 4399f8ef
        db.update(|tx| {
            let mut bucket = tx.create_bucket(b"widgets").unwrap();
            bucket.put(b"foo", b"bar".to_vec()).unwrap();
            bucket.delete(b"foo").unwrap();
            let ok = bucket.get(b"foo");
            assert!(ok.is_none());
            Ok(())
        })
        .unwrap();
    }

    #[test]
    fn bucket_delete_large() {
<<<<<<< HEAD
        let db = mock_db().build().unwrap();
=======
        let mut db = mock_db().build().unwrap();
>>>>>>> 4399f8ef
        db.update(|tx| {
            let mut bucket = tx.create_bucket(b"widgets").unwrap();
            for i in 0..100 {
                let value = vec![0; 1024];
                bucket.put(format!("{}", i).as_bytes(), value).unwrap();
            }
            Ok(())
        })
        .unwrap();

        db.update(|tx| {
<<<<<<< HEAD
            let bucket = tx.bucket_mut(b"widgets").unwrap();
=======
            let mut bucket = tx.bucket_mut(b"widgets").unwrap();
>>>>>>> 4399f8ef
            for i in 0..100 {
                bucket.delete(format!("{}", i).as_bytes()).unwrap();
            }
            Ok(())
        })
        .unwrap();

        db.view(|tx| {
            let bucket = tx.bucket(b"widgets").unwrap();
            for i in 0..100 {
                let value = bucket.get(format!("{}", i).as_bytes());
                assert!(value.is_none());
            }
            Ok(())
        })
        .unwrap();
    }
<<<<<<< HEAD

    #[test]
    fn bucket_delete_freelist_overflow() {
        use std::io::Write;
        let db = mock_db().build().unwrap();
        let mut k = [0u8; 16].to_vec();
        for i in 0..10000 {
            let ok = db.update(|tx| {
                let mut bucket = tx.create_bucket_if_not_exists(b"0").unwrap();
                for j in 0..1000 {
                    k.write_u64::<BigEndian>(i).unwrap();
                    k.write_u64::<BigEndian>(j).unwrap();
                    let err = bucket.put(&k, vec![]);

                    error!("i:{}, j:{}", i, j);
                    k.clear();
                    assert!(err.is_ok());
                }
                Ok(())
            });
            assert!(ok.is_ok());
        }

        let err = db.update(|tx| {
            let mut bucket = tx.bucket_mut(b"0").unwrap();
            let mut c = bucket.cursor().unwrap();
            for k in c.next() {
                let err = c.delete();
                assert!(err.is_ok());
            }
            Ok(())
        });
        assert!(err.is_ok());
    }

    #[test]
    fn bucket_nested() {
        let db = mock_db().build().unwrap();
        let err = db.update(|tx| {
            let mut bt = tx.create_bucket(b"widgets").unwrap();
            let _ = bt.create_bucket(b"foo").unwrap();
            let err = bt.put(b"bar", b"0000".to_vec());
            assert!(err.is_ok());
            Ok(())
        });
        assert!(err.is_ok());

        let err = db.update(|tx| {
            let mut bucket = tx.bucket_mut(b"widgets").unwrap();
            bucket.put(b"bar", b"xxxx".to_vec()).unwrap();
            Ok(())
        });

        assert!(err.is_ok());
    }
=======
>>>>>>> 4399f8ef
}<|MERGE_RESOLUTION|>--- conflicted
+++ resolved
@@ -767,12 +767,8 @@
     use crate::error::Error::IncompatibleValue;
     use crate::test_util::{mock_db, mock_log};
     use byteordered::byteorder::{BigEndian, WriteBytesExt};
-<<<<<<< HEAD
     use log::{error, info};
     use std::io::repeat;
-=======
-    use log::info;
->>>>>>> 4399f8ef
 
     #[test]
     fn create() {
@@ -926,11 +922,7 @@
 
     #[test]
     fn put_close() {
-<<<<<<< HEAD
         let db = mock_db().build().unwrap();
-=======
-        let mut db = mock_db().build().unwrap();
->>>>>>> 4399f8ef
         let mut tx = db.begin_rw_tx().unwrap();
 
         {
@@ -941,11 +933,7 @@
 
     #[test]
     fn bucket_delete() {
-<<<<<<< HEAD
         let db = mock_db().build().unwrap();
-=======
-        let mut db = mock_db().build().unwrap();
->>>>>>> 4399f8ef
         db.update(|tx| {
             let mut bucket = tx.create_bucket(b"widgets").unwrap();
             bucket.put(b"foo", b"bar".to_vec()).unwrap();
@@ -959,11 +947,7 @@
 
     #[test]
     fn bucket_delete_large() {
-<<<<<<< HEAD
         let db = mock_db().build().unwrap();
-=======
-        let mut db = mock_db().build().unwrap();
->>>>>>> 4399f8ef
         db.update(|tx| {
             let mut bucket = tx.create_bucket(b"widgets").unwrap();
             for i in 0..100 {
@@ -975,11 +959,7 @@
         .unwrap();
 
         db.update(|tx| {
-<<<<<<< HEAD
-            let bucket = tx.bucket_mut(b"widgets").unwrap();
-=======
             let mut bucket = tx.bucket_mut(b"widgets").unwrap();
->>>>>>> 4399f8ef
             for i in 0..100 {
                 bucket.delete(format!("{}", i).as_bytes()).unwrap();
             }
@@ -997,41 +977,38 @@
         })
         .unwrap();
     }
-<<<<<<< HEAD
-
-    #[test]
-    fn bucket_delete_freelist_overflow() {
-        use std::io::Write;
-        let db = mock_db().build().unwrap();
-        let mut k = [0u8; 16].to_vec();
-        for i in 0..10000 {
-            let ok = db.update(|tx| {
-                let mut bucket = tx.create_bucket_if_not_exists(b"0").unwrap();
-                for j in 0..1000 {
-                    k.write_u64::<BigEndian>(i).unwrap();
-                    k.write_u64::<BigEndian>(j).unwrap();
-                    let err = bucket.put(&k, vec![]);
-
-                    error!("i:{}, j:{}", i, j);
-                    k.clear();
-                    assert!(err.is_ok());
-                }
-                Ok(())
-            });
-            assert!(ok.is_ok());
-        }
-
-        let err = db.update(|tx| {
-            let mut bucket = tx.bucket_mut(b"0").unwrap();
-            let mut c = bucket.cursor().unwrap();
-            for k in c.next() {
-                let err = c.delete();
-                assert!(err.is_ok());
-            }
-            Ok(())
-        });
-        assert!(err.is_ok());
-    }
+
+    //#[test]
+    //fn bucket_delete_freelist_overflow() {
+    //    use std::io::Write;
+    //    let db = mock_db().build().unwrap();
+    //    let mut k = [0u8; 16].to_vec();
+    //    for i in 0..10000 {
+    //        let ok = db.update(|tx| {
+    //            let mut bucket = tx.create_bucket_if_not_exists(b"0").unwrap();
+    //            for j in 0..1000 {
+    //                k.write_u64::<BigEndian>(i).unwrap();
+    //                k.write_u64::<BigEndian>(j).unwrap();
+    //                let err = bucket.put(&k, vec![]);
+    //                assert!(err.is_ok());
+    //                k.clear();
+    //            }
+    //            Ok(())
+    //        });
+    //        assert!(ok.is_ok());
+    //    }
+    //
+    //    let err = db.update(|tx| {
+    //        let mut bucket = tx.bucket_mut(b"0").unwrap();
+    //        let mut c = bucket.cursor().unwrap();
+    //        for k in c.next() {
+    //            let err = c.delete();
+    //            assert!(err.is_ok());
+    //        }
+    //        Ok(())
+    //    });
+    //    assert!(err.is_ok());
+    //}
 
     #[test]
     fn bucket_nested() {
@@ -1053,6 +1030,4 @@
 
         assert!(err.is_ok());
     }
-=======
->>>>>>> 4399f8ef
 }