use crate::cursor::{Cursor, PageNode};
use crate::db::{Stats, DB};
use crate::error::{Error, Result};
use crate::node::{Node, NodeBuilder, WeakNode};
use crate::page::{OwnedPage, BUCKET_LEAF_FLAG, LEAF_PAGE_ELEMENT_SIZE, PAGE_HEADER_SIZE};
use crate::tx::{WeakTx, TX};
use crate::{Page, PgId};
use either::Either;
<<<<<<< HEAD
use log::{debug, info, warn};
=======
use log::info;
use log::{debug, warn};
>>>>>>> d11c9b5a
use std::cell::RefCell;
use std::collections::hash_map::Entry::{Occupied, Vacant};
use std::collections::HashMap;
use std::fmt::{Debug, Formatter};
use std::intrinsics::copy_nonoverlapping;
use std::sync::Weak;

/// The maximum length of a key, in bytes.
const MAX_KEY_SIZE: usize = 32768;
/// The maximum length of a value, in bytes.
const MAX_VALUE_SIZE: usize = (1 << 31) - 2;

const MAX_UINT: u64 = 0;
const MIN_UINT: u64 = 0;
const MAX_INT: i64 = 0;
const MIN_INT: i64 = 0;

pub(crate) const MIN_FILL_PERCENT: f64 = 0.1;
pub(crate) const MAX_FILL_PERCENT: f64 = 1.0;

/// DefaultFillPercent is the percent that split pages are filled.
/// This value can be changed by setting Bucket.FillPercent.
const DEFAULT_FILL_PERCENT: f64 = 0.5;

/// subbucket represents the on-file representation of a bucket.
/// This is stored as the "value" of a bucket key. If the bucket is small enough,
/// then its root page can be stored inline in the "value", after the bucket
/// header. In the case of inline buckets, the "root" will be 0.
#[derive(Default, Debug, Clone)]
#[repr(C)]
pub struct TopBucket {
    /// page id of the bucket's root-level page
    pub root: PgId,
    /// monotonically incrementing, used by next_sequence()
    pub sequence: u64,
}

impl TopBucket {
    pub(crate) const SIZE: usize = std::mem::size_of::<Self>();
    pub(crate) fn new() -> TopBucket {
        TopBucket {
            root: 0,
            sequence: 0,
        }
    }
}

/// Bucket represents a collection of key/value pairs inside the database.
#[derive(Debug)]
pub struct Bucket {
    pub(crate) local_bucket: TopBucket,
    // the associated transaction, WeakTx
    pub(crate) tx: WeakTx,
    // subbucket cache
    pub(crate) buckets: RefCell<HashMap<Vec<u8>, Bucket>>,
    // inline page reference
    pub(crate) page: Option<OwnedPage>,
    // materialized node for the root page
    pub(crate) root_node: Option<Node>,
    // node cache
    // TODO: maybe use refHashMap
    pub(crate) nodes: RefCell<HashMap<PgId, Node>>,
    // Sets the threshold for filling nodes when they split. By default,
    // the bucket will fill to 50% but it can be useful to increase this
    // amount if you know that your write workloads are mostly append-only.
    //
    // This is non-persisted across transactions so it must be set in every Tx.
    pub(crate) fill_percent: f64,
}

<<<<<<< HEAD
=======
// impl Debug for Bucket {
//     fn fmt(&self, f: &mut Formatter<'_>) -> std::fmt::Result {
//         // let tx = self.tx();
//         f.debug_struct("Bucket")
//             .field("bucket", &self.local_bucket)
//             // .field("tx", &tx)
//             .field("buckets", &self.buckets)
//             .field("page", &self.page.as_ref())
//             .field("root_node", &self.root_node)
//             .field("nodes", &self.nodes.borrow())
//             .field("fill_percent", &self.fill_percent)
//             .finish()
//     }
// }

impl PartialEq for Bucket {
    fn eq(&self, _other: &Self) -> bool {
        unimplemented!()
    }
}

impl Eq for Bucket {}

>>>>>>> d11c9b5a
impl Bucket {
    pub(crate) fn new(tx: WeakTx) -> Self {
        Bucket {
            local_bucket: Default::default(),
            tx,
            buckets: RefCell::new(Default::default()),
            page: None,
            root_node: None,
            nodes: Default::default(),
            fill_percent: DEFAULT_FILL_PERCENT,
        }
    }

    /// Returns the tx of the bucket.
    pub fn tx(&self) -> Result<TX> {
        self.tx.upgrade().ok_or(Error::TxGone)
    }

    /// Returns the root of the bucket.
    pub(crate) fn root(&self) -> PgId {
        self.local_bucket.root
    }

    /// Creates a cursor associated with the bucket.
    /// The cursor is only valid as long as the transaction is open.
    /// Do not use a cursor after the transaction is closed.
    pub fn cursor(&self) -> Result<Cursor<&Bucket>> {
        // update transaction statistics.
        self.tx()?.0.stats.lock().cursor_count += 1;
        // allocate and return a cursor.
        Ok(Cursor::new(self))
    }

    /// Returns whether the bucket is writable.
    pub fn writeable(&self) -> bool {
        self.tx().unwrap().writable()
    }

    /// Allocates and writes the bucket to a byte slice.
    fn write(&mut self) -> Vec<u8> {
        // Allocate the appropriate size.
        let n = self.root_node.as_ref().unwrap();
        let node_size = n.size();
        let mut value = vec![0u8; TopBucket::SIZE + node_size];

        // write a bucket header.
        let bucket_ptr = value.as_mut_ptr() as *mut TopBucket;
        unsafe { copy_nonoverlapping(&self.local_bucket, bucket_ptr, 1) };

        // Convert byte slice to a fake page and write the root node.
        {
            let mut page = &mut value[TopBucket::SIZE..];
            let mut page = Page::from_slice_mut(&mut page);
            n.write(&mut page);
        }
        value
    }

    /// Attempts to balance all nodes
    pub(crate) fn rebalance(&mut self) {
        let pid = self.local_bucket.root;
        info!(
            "ready to rebalance bucket, pid:{}, nodes:{}, buckets: {}",
            pid,
            self.nodes.borrow().len(),
            self.buckets.borrow().len()
        );
        for node in self.nodes.borrow_mut().values_mut() {
            node.rebalance();
        }
        for child in self.buckets.borrow_mut().values_mut() {
            child.rebalance();
        }
    }

    /// Create a `node` from a `page` and associates it with a given parent.
    pub(crate) fn node(&mut self, pg_id: PgId, parent: WeakNode) -> Node {
        debug!("load node from page: {}", pg_id);
        // assert!(!self.nodes.is_empty(), "nodes map expected");
        if !self.tx().unwrap().writable() {
            panic!("tx is read-only");
        }
        // Retrieve node if it's already been created.
        if let Some(node) = self.nodes.borrow().get(&pg_id) {
            return node.clone();
        }
        // Otherwise, create a node and cache it.
        let mut node = NodeBuilder::new(self as *const Bucket)
            .parent(parent.clone())
            .build();
        if let Some(parent) = parent.upgrade() {
            parent.child_mut().push(node.clone());
        } else {
            // Why? Ony root node has not parent, so the node is root node
            // Update it
            self.root_node.replace(node.clone());
        }

        // Use the page into the node and cache it.
        if let Some(page) = &self.page {
            node.read(page);
        } else {
            // Read the page into the node and cache it.
            let page = unsafe { &*self.tx().unwrap().page(pg_id).unwrap() };
            // warn!("read node from inline page:  {:?}", page.as_slice());
            unsafe {
                node.read(page);
            }
        }
        // debug!("cache a node: {:?}", node);
        self.nodes.borrow_mut().insert(pg_id, node.clone());
        // Update statistics.
        self.tx().unwrap().stats().node_count += 1;
        node
    }

    /// Returns the in-memory node, if it exists.
    /// Otherwise returns the underlying page.
    pub(crate) fn page_node(&self, id: PgId) -> Result<PageNode> {
        // Inline buckets have fake page embedded in their value so treat them
        // differently. We'll return the rootNode (if available) or the fake page.
        if self.local_bucket.root == 0 {
            if id != 0 {
                return Err(Error::Unexpected("inline bucket no-zero page access"));
            }
            // TODO: when happen
            if let Some(ref node) = self.root_node {
                // debug!("return a inline root_node");
                return Ok(PageNode::from(node.clone()));
            }
            debug!("return a inline root page");
            return Ok(PageNode::from(
                &**self.page.as_ref().ok_or("page empty")? as *const Page
            ));
        }
        // Check the node cache for non-inline buckets.
        if let Some(node) = self.nodes.borrow().get(&id) {
            return Ok(PageNode::from(node.clone()));
        }

        // TODO Why?
        // Finally lookup the page from the transaction if no node is materialized.
        Ok(PageNode::from(self.tx()?.page(id)?))
    }

    pub fn clear(&mut self) {
        debug!("close bucket");
        self.buckets.borrow_mut().clear();
        self.nodes.borrow_mut().clear();
        self.page = None;
        self.root_node = None;
    }

    // Creates a new bucket at the given key and returns the new bucket.
    // Returns an error if the key already exists, if the bucket name is blank, or if the bucket name is too long.
    // The bucket instance is only valid for the lifetime of the transaction.
    pub fn create_bucket(&mut self, key: &[u8]) -> Result<&mut Bucket> {
        {
            let tx = self.tx()?;
            if !tx.opened() {
                return Err(Error::TxClosed);
            }
            if !tx.writable() {
                return Err(Error::TxReadOnly);
            }
            if key.is_empty() {
                return Err(Error::BucketNameRequired);
            }
        }
        let tx = self.tx.clone();
        {
            // Move cursor to correct position.
            let mut cursor = self.cursor()?;
            let (ckey, _, flags) = cursor.seek_to_item(key)?.unwrap();
            // return an error if there is an existing cursor.
            if ckey == Some(key) {
                if (flags & BUCKET_LEAF_FLAG) != 0 {
                    return Err(Error::BucketExists);
                };
                return Err(Error::IncompatibleValue);
            }

            // create empty, inline bucket.
            let mut bucket = Bucket::new(tx);
            bucket.root_node = Some(NodeBuilder::new(&bucket).is_leaf(true).build());
            bucket.fill_percent = DEFAULT_FILL_PERCENT;

            let value = bucket.write();

            // insert into node.
            cursor
                .node()
                .unwrap()
                .put(key, key, value, 0, BUCKET_LEAF_FLAG)?;
            info!(node_size = self.nodes.borrow().keys().len() ; "insert a new bucket into node");
            // TODO: why
            // since subbuckets are not allowed on inline buckets, we need to
            // dereference the inline page, if it exists. This will cause the bucket
            // to be treated as a regular, non-inline bucket for the rest of the tx.
            self.page = None;
        }
        self.bucket_mut(key)
            .ok_or(Error::Unexpected("cannot find bucket"))
    }

    // Creates a new bucket if it doesn't already exist and returns a reference to it.
    // Returns an error if the bucket name is blank, or if the bucket name is too long.
    // The bucket instance is only valid for the lifetime of the transaction.
    pub fn create_bucket_if_not_exists(&mut self, key: &[u8]) -> Result<&mut Bucket> {
        let other_self = unsafe { &mut *(self as *mut Self) };

        match other_self.create_bucket(key) {
            Ok(b) => Ok(b),
            Err(Error::BucketExists) => {
                info!("has exists the bucket: {}", String::from_utf8_lossy(key));
                self.bucket_mut(key)
                    .ok_or(Error::Unexpected("can't create bucket"))
            }
            v => v,
        }
    }

    // DeleteBucket deletes a bucket at the given key.
    // Returns an error if the bucket does not exist, or if the key represents a non-bucket value.
    pub fn delete_bucket(&mut self, key: &[u8]) -> Result<()> {
        {
            let tx = self.tx()?;
            if !tx.opened() {
                return Err(Error::DatabaseNotOpen);
            }
            if !tx.writable() {
                return Err(Error::DatabaseOnlyRead);
            }
            if key.is_empty() {
                return Err(Error::NameRequired);
            }
        }

        let mut c = self.cursor()?;
        {
            let item = c.seek(key)?;
            if item.key.map(|v| &*v).unwrap() != key {
                return Err(Error::BucketNotFound);
            }
            if !item.is_bucket() {
                return Err(Error::IncompatibleValue);
            }
        }

        let mut node = c.node()?;
        {
            let child = self
                .bucket_mut(key)
                .ok_or(Error::Unexpected("Can't get bucket"))?;
            let child_buckets = child.buckets();

            // delete children buckets
            for bucket in &child_buckets {
                child.delete_bucket(bucket)?;
            }

            // Release all bucket pages to free_list.
            child.nodes.borrow_mut().clear();
            child.root_node = None;
            child.free();
        }

        self.buckets.borrow_mut().remove(key);
        node.del(key);

        Ok(())
    }

    /// Returns list of subbuckets's keys
    pub(crate) fn buckets(&self) -> Vec<Vec<u8>> {
        let mut names = Vec::new();
        self.for_each(|key, value| -> Result<()> {
            if value.is_none() {
                // only return bucket item
                names.push(key.to_vec());
            }
            Ok(())
        })
        .unwrap();
        names
    }

    /// Retrieves a nested bucket by name.
    /// Returns None if the bucket does not exits or found item is not bucket.
    pub fn bucket(&self, key: &[u8]) -> Option<&Bucket> {
        self.__bucket(key).map(|b| unsafe { &*b })
    }

    /// Retrieves a nested mutable bucket by name.
    /// Returns None if the bucket does not exist or found item is not bucket.
    pub fn bucket_mut(&mut self, key: &[u8]) -> Option<&mut Bucket> {
        if !self.tx().unwrap().writable() {
            return None;
        }
        self.__bucket(key).map(|b| unsafe { &mut *b })
    }

    /// Retrieves the value for a key in the bucket.
    /// Returns None if the key does not exist of if the key is a nested bucket.
    pub fn get(&self, key: &[u8]) -> Option<&[u8]> {
        let (ckey, value, flag) = self.cursor().unwrap().seek(key).unwrap().unwrap();
        if flag & BUCKET_LEAF_FLAG != 0 {
            return None;
        }
        // If our target node isn't the same key as what's passed in then return nil.
        if ckey != Some(key) {
            return None;
        }
        value
    }

    /// Sets the value for a key in the bucket.
    /// If the key already exists then its previous value will be overwritten.
    /// Returns an error if the bucket was created from a read-only transaction, if the key is blank,
    /// if the key is too large, or if the value is too large.
    pub fn put(&mut self, key: &[u8], value: Vec<u8>) -> Result<()> {
        if !self.tx()?.opened() {
            return Err(Error::TxClosed);
        }
        if !self.tx()?.writable() {
            return Err(Error::TxReadOnly);
        }
        if key.is_empty() {
            return Err(Error::EmptyKey);
        }
        if key.len() > MAX_KEY_SIZE {
            return Err(Error::KeyTooLarge);
        }
        if value.len() > MAX_VALUE_SIZE {
            return Err(Error::ValueTooLarge);
        }
        let mut c = self.cursor()?;
        let item = c.seek(key)?;
        if (Some(key) == item.key) && item.is_bucket() {
            return Err(Error::IncompatibleValue);
        }
        c.node().unwrap().put(key, key, value, 0, 0)
    }

    /// Removes a key from the bucket.
    /// If the key does not exist then nothing is done.
    /// Returns the error if the bucket was created from a read-only transaction.
    pub fn delete(&mut self, key: &[u8]) -> Result<()> {
        if self.tx()?.db().is_err() {
            return Err(Error::TxClosed);
        }
        if !self.tx()?.writable() {
            return Err(Error::TxReadOnly);
        }
        let mut c = self.cursor()?;
        let item = c.seek(key)?;

        if item.is_bucket() {
            return Err(Error::IncompatibleValue);
        }
        info!("it should be not happen");
        c.node().unwrap().del(key);
        Ok(())
    }

    /// Returns the current integer for the bucket without incrementing it.
    pub fn sequence(&self) -> u64 {
        self.local_bucket.sequence
    }

    pub fn next_sequence(&mut self) -> Result<u64> {
        if !self.tx()?.writable() {
            return Err(Error::TxReadOnly);
        }
        if self.root_node.is_none() {
            self.node(self.root(), WeakNode::new());
        }

        self.local_bucket.sequence += 1;
        Ok(self.local_bucket.sequence)
    }

    pub fn set_sequence(&mut self, seq: u64) -> Result<()> {
        if !self.tx()?.writable() {
            return Err(Error::TxReadOnly);
        }
        if self.root_node.is_none() {
            let pgid = self.root();
            self.node(pgid, WeakNode::new());
        }
        self.local_bucket.sequence = seq;
        Ok(())
    }
    /// Helper method that re-interprets a sub-bucket value
    /// from a parent into a Bucket.
    ///
    /// value is bytes serialized bucket
    pub(crate) fn open_bucket(&self, value: Vec<u8>) -> Bucket {
        let mut child = Bucket::new(self.tx.clone());

        {
            let b = unsafe { (&*(value.as_ptr() as *const TopBucket)).clone() };
            child.local_bucket = b;
        }
        // Save reference to the inline page if the bucket is inline.
        if child.local_bucket.root == 0 {
            let data = unsafe {
                let slice = &value[TopBucket::SIZE..];
                // cull TopBucket
                let mut vec = vec![0u8; slice.len()];
                copy_nonoverlapping(slice.as_ptr(), vec.as_mut_ptr(), slice.len());
                vec
            };
            let page = OwnedPage::from_vec(data);
            child.page = Some(page);
        }

        child
    }

    /// Executions a function for each key/value pair in a bucket.
    /// If the provided function returns an error the the interaction is stopped and
    /// the error is returned to the caller.
    pub fn for_each(
        &self,
        mut handler: impl FnMut(&[u8], Option<&[u8]>) -> Result<()>,
    ) -> Result<()> {
        if !self.tx()?.opened() {
            return Err(Error::TxClosed);
        }
        let c = self.cursor()?;
        let mut item = c.first()?;
        loop {
            if item.is_none() {
                break;
            }
            handler(item.key.unwrap(), item.value)?;
            item = c.next()?;
        }

        Ok(())
    }

    /// Recursively frees all pages in the bucket.
    pub fn free(&mut self) {
        // This is an inline bucket, don't need to free it.
        if self.local_bucket.root == 0 {
            debug!("the bucket is inline root, nothing frees");
            return;
        }

        let tx = self.tx().unwrap();
        let db = tx.db().unwrap();
        self.for_each_page_node(|page, _| match page {
            Either::Left(page) => {
                let txid = tx.id();
                db.0.free_list.write().free(txid, page);
            }
            Either::Right(node) => node.clone().free(),
        });
        self.local_bucket.root = 0;
    }

    /// Returns stats on a bucket.
    /// todo
    pub fn stats(&self) -> Stats {
        let mut stats = Stats::default();
        let mut sub_stats = Stats::default();
        let page_size = self.tx().unwrap().db().unwrap().page_size();
        stats
    }

    /// Iterates over every page in a bucket, including inline pages.
    pub(crate) fn for_each_page<'a>(&self, mut handler: Box<dyn FnMut(&Page, usize) + 'a>) {
        // If we have an inline page then just use that.
        if let Some(ref inline_page) = self.page {
            handler(inline_page, 0);
            return;
        }

        // Otherwise traverse the page hierarchy.
        self.tx()
            .unwrap()
            .for_each_page(self.local_bucket.root, 0, handler);
    }

    /// Iterates over every page (or node) in a bucket.
    /// This also includes inline pages.
    pub(crate) fn for_each_page_node<F>(&self, mut handler: F)
    where
        F: FnMut(Either<&Page, &Node>, isize),
    {
        // If we have an inline page then just use that.
        if let Some(ref page) = self.page {
            handler(Either::Left(page), 0);
        } else {
            self.__for_each_page_node(self.local_bucket.root, 0, &mut handler);
        }
    }

    // Pre-Order Traversal
    fn __for_each_page_node<F>(&self, pgid: PgId, depth: isize, handler: &mut F)
    where
        F: FnMut(Either<&Page, &Node>, isize),
    {
        let item = self.page_node(pgid).unwrap();
        handler(item.upgrade(), depth);
        // Recursively loop over children
        match item.upgrade() {
            Either::Left(page) => {
                if page.is_branch() {
                    for i in 0..page.count as usize {
                        let elem = page.branch_page_element(i);
                        self.__for_each_page_node(elem.pgid, depth + 1, handler);
                    }
                }
            }
            Either::Right(node) => {
                if !node.is_leaf() {
                    for inode in &*node.0.inodes.borrow() {
                        self.__for_each_page_node(inode.pg_id, depth + 1, handler)
                    }
                }
            }
        }
    }

    /// Writes all the nodes for this bucket to dirty pages.
    pub(crate) fn spill(&mut self) -> Result<()> {
        let root_node = self
            .root_node
            .as_ref()
            .map(|node| node.pg_id())
            .unwrap_or(0);
        debug!(local_bucket = self.local_bucket.root, root_node=root_node; "ready to spill bucket");
        let mutself = unsafe { &mut *(self as *mut Self) };

        // Spill all child buckets first.
        for (name, child) in &mut *self.buckets.borrow_mut() {
            // If the child bucket is small enough and it has no child buckets then
            // write it inline into the parent bucket's page. Otherwise spill it
            // like a normal bucket and make the parent value a pointer to the page.
            let value = if child.inlineable() {
                child.free();
                child.write()
            } else {
                child.spill()?;
                // Update the child bucket header in this bucket.
                let mut vec = vec![0u8; TopBucket::SIZE];
                let bucket_ptr = vec.as_mut_ptr() as *mut TopBucket;
                unsafe { copy_nonoverlapping(&child.local_bucket, bucket_ptr, 1) };
                vec
            };
            // Skip writing the bucket if there are no materialized node.
            if child.root_node.is_none() {
                continue;
            }
            // Update parent node.
            let mut c = mutself.cursor()?;
            let item = c.seek(name)?;
            if item.key != Some(name.as_slice()) {
                return Err(Error::Unexpected2(format!(
                    "misplaced bucket header: {:?} -> {:?}",
                    name,
                    item.key.as_ref().unwrap()
                )));
            }
            if !item.is_bucket() {
                return Err(Error::Unexpected2(format!(
                    "unexpected bucket header flag: {}",
                    item.flags
                )));
            }
            let _ = c.node()?.put(name, name, value, 0, BUCKET_LEAF_FLAG);
        }

        // ignore if there's not a materialized root node.
        if self.root_node.is_none() {
            return Ok(());
        }

        {
            // Spill nodes.
            let mut root_node = self
                .root_node
                .clone()
                .ok_or(Error::Unexpected("root node empty"))?
                .root();
            info!(
                "start to split node from root_node: {:?}, inodes: {}",
                root_node.pg_id(),
                root_node.0.inodes.borrow().len()
            );
            root_node.spill()?;
            self.root_node = Some(root_node);

            let pgid = self.root_node.as_ref().unwrap().pg_id();
            let txpgid = self.tx()?.pgid();
            // Update the root node for this bucket.
            if pgid >= txpgid as u64 {
                panic!("pgid ({}) above high water mark ({})", pgid, txpgid);
            }

            self.local_bucket.root = pgid;
<<<<<<< HEAD
        }

        Ok(())
    }

    /// Returns true if a bucket is small enough to be written inline
    /// and if it contains no subbuckets. Otherwise returns false.
    fn inlineable(&self) -> bool {
        let can_inlineable = self.__inlineable();
        kv_log_macro::info!(
            "bucket(root_node: {:?}) can inlineable: {}",
            self.local_bucket,
            // self.root_node,
            can_inlineable
        );
        can_inlineable
    }

    fn __inlineable(&self) -> bool {
        if self.root_node.is_none() || !self.root_node.as_ref().unwrap().is_leaf() {
            return false;
        }

        let mut size = PAGE_HEADER_SIZE;
        let node = self.root_node.clone().unwrap();

        for inode in &*node.0.inodes.borrow() {
            if inode.flags & BUCKET_LEAF_FLAG != 0 {
                return false;
            }

            size += LEAF_PAGE_ELEMENT_SIZE + inode.key.len() + inode.value.len();
            if size > self.max_inline_bucket_size() {
                return false;
            }
        }

        true
    }

=======
        }

        Ok(())
    }

    /// Returns true if a bucket is small enough to be written inline
    /// and if it contains no subbuckets. Otherwise returns false.
    fn inlineable(&self) -> bool {
        let can_inlineable = self.__inlineable();
        kv_log_macro::info!(
            "bucket(root_node: {:?}) can inlineable: {}",
            self.local_bucket,
            // self.root_node,
            can_inlineable
        );
        can_inlineable
    }

    fn __inlineable(&self) -> bool {
        if self.root_node.is_none() || !self.root_node.as_ref().unwrap().is_leaf() {
            return false;
        }

        let mut size = PAGE_HEADER_SIZE;
        let node = self.root_node.clone().unwrap();

        for inode in &*node.0.inodes.borrow() {
            if inode.flags & BUCKET_LEAF_FLAG != 0 {
                return false;
            }

            size += LEAF_PAGE_ELEMENT_SIZE + inode.key.len() + inode.value.len();
            if size > self.max_inline_bucket_size() {
                return false;
            }
        }

        true
    }

>>>>>>> d11c9b5a
    /// Returns the maximum total size of a bucket to make it a candidate for inlining.
    fn max_inline_bucket_size(&self) -> usize {
        self.tx().unwrap().db().unwrap().page_size() / 4
    }

    pub fn __bucket(&self, name: &[u8]) -> Option<*mut Bucket> {
        if let Some(b) = self.buckets.borrow_mut().get_mut(&name.to_vec()) {
            return Some(b);
        }

        let (key, value) = {
            let c = self.cursor().unwrap();
            let (key, value, flags) = c.seek_to_item(name).unwrap().unwrap();

            // Return None if the key doesn't exist or it is not a bucket.
            if key != Some(name) || (flags & BUCKET_LEAF_FLAG) == 0 {
                return None;
            }

            (key.map(|k| k.to_vec()), value.map(|v| v.to_vec()))
        };
        // Otherwise, create a bucket and cache it.
        let child = self.open_bucket(value.unwrap());
        let mut buckets = self.buckets.borrow_mut();
        let bucket = match buckets.entry(key.unwrap()) {
            Vacant(e) => e.insert(child),
            Occupied(e) => {
                let c = e.into_mut();
                *c = child;
                c
            }
        };
        info!(
            "loader a bucket {:?}, root: {:?}, root_node: {}",
            String::from_utf8_lossy(name),
            bucket.local_bucket,
            bucket.root_node.is_some()
        );
        Some(bucket)
    }
}

#[cfg(test)]
mod tests {
    use crate::error::Error;
    use crate::error::Error::IncompatibleValue;
    use crate::test_util::mock_db;

<<<<<<< HEAD
    #[test]
    fn create() {
        let mut db = mock_db().build().unwrap();
        let mut tx = db.begin_rw_tx().unwrap();
        assert!(tx.bucket(b"foo").is_err());
        let mut bucket = tx.create_bucket(b"foo").unwrap();
        assert!(bucket.get(b"bar").is_none());

        bucket.put(b"foo", b"jaja".to_vec()).unwrap();
        assert!(bucket.get(b"foo").is_some());
        assert_eq!(bucket.get(b"foo").unwrap(), b"jaja");

        bucket.create_bucket(b"subbucket").unwrap();
        assert!(bucket.get(b"subbucket").is_none());
        assert!(bucket.bucket(b"subbucket").is_some());
    }

    #[test]
    fn create_nested_bucket() {
        let path = {
            let mut db = mock_db().set_auto_remove(false).build().unwrap();
            let mut tx = db.begin_rw_tx().unwrap();
            assert!(tx.bucket(b"foo").is_err());

            tx.create_bucket(b"foo")
                .unwrap()
                .create_bucket(b"foob")
                .unwrap()
                .create_bucket(b"fooc")
                .unwrap()
                .create_bucket(b"food")
                .unwrap()
                .create_bucket(b"fooe")
                .unwrap();

            assert!(tx
                .bucket(b"foo")
                .unwrap()
                .bucket(b"foob")
                .unwrap()
                .bucket(b"fooc")
                .unwrap()
                .bucket(b"food")
                .unwrap()
                .bucket(b"fooe")
                .is_some());

            tx.commit().unwrap();
            db.path().unwrap()
        };

        let db = mock_db().set_path(path).build().unwrap();
        let tx = db.begin_tx().unwrap();
        assert!(tx
            .bucket(b"foo")
            .unwrap()
            .bucket(b"foob")
            .unwrap()
            .bucket(b"fooc")
            .unwrap()
            .bucket(b"food")
            .unwrap()
            .bucket(b"fooe")
            .is_some());
    }

    #[test]
=======
    #[test]
    fn create() {
        let mut db = mock_db().build().unwrap();
        let mut tx = db.begin_rw_tx().unwrap();
        assert!(tx.bucket(b"foo").is_err());
        let mut bucket = tx.create_bucket(b"foo").unwrap();
        assert!(bucket.get(b"bar").is_none());

        bucket.put(b"foo", b"jaja".to_vec()).unwrap();
        assert!(bucket.get(b"foo").is_some());
        assert_eq!(bucket.get(b"foo").unwrap(), b"jaja");

        bucket.create_bucket(b"subbucket").unwrap();
        assert!(bucket.get(b"subbucket").is_none());
        assert!(bucket.bucket(b"subbucket").is_some());
    }

    #[test]
    fn create_nested_bucket() {
        let path = {
            let mut db = mock_db().set_auto_remove(false).build().unwrap();
            let mut tx = db.begin_rw_tx().unwrap();
            assert!(tx.bucket(b"foo").is_err());

            tx.create_bucket(b"foo")
                .unwrap()
                .create_bucket(b"foob")
                .unwrap()
                .create_bucket(b"fooc")
                .unwrap()
                .create_bucket(b"food")
                .unwrap()
                .create_bucket(b"fooe")
                .unwrap();

            assert!(tx
                .bucket(b"foo")
                .unwrap()
                .bucket(b"foob")
                .unwrap()
                .bucket(b"fooc")
                .unwrap()
                .bucket(b"food")
                .unwrap()
                .bucket(b"fooe")
                .is_some());

            tx.commit().unwrap();
            db.path().unwrap()
        };

        let db = mock_db().set_path(path).build().unwrap();
        let tx = db.begin_tx().unwrap();
        assert!(tx
            .bucket(b"foo")
            .unwrap()
            .bucket(b"foob")
            .unwrap()
            .bucket(b"fooc")
            .unwrap()
            .bucket(b"food")
            .unwrap()
            .bucket(b"fooe")
            .is_some());
    }

    #[test]
>>>>>>> d11c9b5a
    fn delete_value() {
        let mut db = mock_db().build().unwrap();
        let mut tx = db.begin_rw_tx().unwrap();
        {
            let mut bucket = tx.create_bucket(b"bucket").unwrap();
            bucket.put(b"haley", b"smith".to_vec()).unwrap();
            assert_eq!(bucket.get(b"haley").unwrap(), b"smith");
            bucket.delete(b"haley").unwrap();
            assert_eq!(bucket.get(b"haley"), None);
        }
        tx.commit().unwrap();
    }

    #[test]
    fn delete_bucket_err() {
        let mut db = mock_db().build().unwrap();
        let mut tx = db.begin_rw_tx().unwrap();
        {
            let mut bucket = tx.create_bucket(b"bucket").unwrap();
            bucket.create_bucket(b"stan").unwrap();
            bucket.bucket(b"stan").unwrap();
            assert_eq!(bucket.delete(b"stan").unwrap_err(), IncompatibleValue);
        }
        tx.commit().unwrap();
    }
}<|MERGE_RESOLUTION|>--- conflicted
+++ resolved
@@ -6,12 +6,7 @@
 use crate::tx::{WeakTx, TX};
 use crate::{Page, PgId};
 use either::Either;
-<<<<<<< HEAD
 use log::{debug, info, warn};
-=======
-use log::info;
-use log::{debug, warn};
->>>>>>> d11c9b5a
 use std::cell::RefCell;
 use std::collections::hash_map::Entry::{Occupied, Vacant};
 use std::collections::HashMap;
@@ -82,32 +77,6 @@
     pub(crate) fill_percent: f64,
 }
 
-<<<<<<< HEAD
-=======
-// impl Debug for Bucket {
-//     fn fmt(&self, f: &mut Formatter<'_>) -> std::fmt::Result {
-//         // let tx = self.tx();
-//         f.debug_struct("Bucket")
-//             .field("bucket", &self.local_bucket)
-//             // .field("tx", &tx)
-//             .field("buckets", &self.buckets)
-//             .field("page", &self.page.as_ref())
-//             .field("root_node", &self.root_node)
-//             .field("nodes", &self.nodes.borrow())
-//             .field("fill_percent", &self.fill_percent)
-//             .finish()
-//     }
-// }
-
-impl PartialEq for Bucket {
-    fn eq(&self, _other: &Self) -> bool {
-        unimplemented!()
-    }
-}
-
-impl Eq for Bucket {}
-
->>>>>>> d11c9b5a
 impl Bucket {
     pub(crate) fn new(tx: WeakTx) -> Self {
         Bucket {
@@ -712,7 +681,6 @@
             }
 
             self.local_bucket.root = pgid;
-<<<<<<< HEAD
         }
 
         Ok(())
@@ -753,48 +721,6 @@
         true
     }
 
-=======
-        }
-
-        Ok(())
-    }
-
-    /// Returns true if a bucket is small enough to be written inline
-    /// and if it contains no subbuckets. Otherwise returns false.
-    fn inlineable(&self) -> bool {
-        let can_inlineable = self.__inlineable();
-        kv_log_macro::info!(
-            "bucket(root_node: {:?}) can inlineable: {}",
-            self.local_bucket,
-            // self.root_node,
-            can_inlineable
-        );
-        can_inlineable
-    }
-
-    fn __inlineable(&self) -> bool {
-        if self.root_node.is_none() || !self.root_node.as_ref().unwrap().is_leaf() {
-            return false;
-        }
-
-        let mut size = PAGE_HEADER_SIZE;
-        let node = self.root_node.clone().unwrap();
-
-        for inode in &*node.0.inodes.borrow() {
-            if inode.flags & BUCKET_LEAF_FLAG != 0 {
-                return false;
-            }
-
-            size += LEAF_PAGE_ELEMENT_SIZE + inode.key.len() + inode.value.len();
-            if size > self.max_inline_bucket_size() {
-                return false;
-            }
-        }
-
-        true
-    }
-
->>>>>>> d11c9b5a
     /// Returns the maximum total size of a bucket to make it a candidate for inlining.
     fn max_inline_bucket_size(&self) -> usize {
         self.tx().unwrap().db().unwrap().page_size() / 4
@@ -843,7 +769,6 @@
     use crate::error::Error::IncompatibleValue;
     use crate::test_util::mock_db;
 
-<<<<<<< HEAD
     #[test]
     fn create() {
         let mut db = mock_db().build().unwrap();
@@ -911,75 +836,6 @@
     }
 
     #[test]
-=======
-    #[test]
-    fn create() {
-        let mut db = mock_db().build().unwrap();
-        let mut tx = db.begin_rw_tx().unwrap();
-        assert!(tx.bucket(b"foo").is_err());
-        let mut bucket = tx.create_bucket(b"foo").unwrap();
-        assert!(bucket.get(b"bar").is_none());
-
-        bucket.put(b"foo", b"jaja".to_vec()).unwrap();
-        assert!(bucket.get(b"foo").is_some());
-        assert_eq!(bucket.get(b"foo").unwrap(), b"jaja");
-
-        bucket.create_bucket(b"subbucket").unwrap();
-        assert!(bucket.get(b"subbucket").is_none());
-        assert!(bucket.bucket(b"subbucket").is_some());
-    }
-
-    #[test]
-    fn create_nested_bucket() {
-        let path = {
-            let mut db = mock_db().set_auto_remove(false).build().unwrap();
-            let mut tx = db.begin_rw_tx().unwrap();
-            assert!(tx.bucket(b"foo").is_err());
-
-            tx.create_bucket(b"foo")
-                .unwrap()
-                .create_bucket(b"foob")
-                .unwrap()
-                .create_bucket(b"fooc")
-                .unwrap()
-                .create_bucket(b"food")
-                .unwrap()
-                .create_bucket(b"fooe")
-                .unwrap();
-
-            assert!(tx
-                .bucket(b"foo")
-                .unwrap()
-                .bucket(b"foob")
-                .unwrap()
-                .bucket(b"fooc")
-                .unwrap()
-                .bucket(b"food")
-                .unwrap()
-                .bucket(b"fooe")
-                .is_some());
-
-            tx.commit().unwrap();
-            db.path().unwrap()
-        };
-
-        let db = mock_db().set_path(path).build().unwrap();
-        let tx = db.begin_tx().unwrap();
-        assert!(tx
-            .bucket(b"foo")
-            .unwrap()
-            .bucket(b"foob")
-            .unwrap()
-            .bucket(b"fooc")
-            .unwrap()
-            .bucket(b"food")
-            .unwrap()
-            .bucket(b"fooe")
-            .is_some());
-    }
-
-    #[test]
->>>>>>> d11c9b5a
     fn delete_value() {
         let mut db = mock_db().build().unwrap();
         let mut tx = db.begin_rw_tx().unwrap();
