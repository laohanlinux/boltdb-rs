--- conflicted
+++ resolved
@@ -29,7 +29,7 @@
             // The first element will be used to store the count. See free_list.write.
             n += 1;
         }
-        PAGE_HEADER_SIZE + size_of::<PgId>() * n
+        unsafe { PAGE_HEADER_SIZE + size_of::<PgId>() * n }
     }
 
     // Returns `count` of `pages` on the `freelist`
@@ -74,10 +74,7 @@
                 // and just adjust the existing slice. This will use extra memory
                 // temporarily but the append() in the free() will realloc the slice
                 // as is necessary.
-<<<<<<< HEAD
                 let mut cur = self.clone();
-=======
->>>>>>> 2c2cdfab
                 if (i + 1) == n {
                     drain = self.ids.drain(..=i);
                 } else {
@@ -155,9 +152,11 @@
         if count == 0 {
             self.ids = PgIds::new();
         } else {
-            self.ids = PgIds::from(page.pg_ids()[idx..count].to_vec());
-            // make sure they're sorted
-            self.ids.sort();
+            unsafe {
+                self.ids = PgIds::from(page.pg_ids()[idx..count].to_vec());
+                // make sure they're sorted
+                self.ids.sort();
+            }
         }
         // Rebuild the page cache.
         self.reindex();
@@ -211,7 +210,7 @@
     // `Writes the `Page ids` onto a `free_list page`. All `free` and `pending ids` are
     // saved to disk since in the event of a program crash, all `pending ids` will become
     // free.
-    fn reload(&mut self, _page: &Page) {
+    fn reload(&mut self, page: &Page) {
         // TODO: FIXME
 
         // Build a cache of only pending pages.
@@ -254,19 +253,10 @@
 mod tests {
     use crate::free_list::FreeList;
     use crate::page::FREE_LIST_PAGE_FLAG;
-<<<<<<< HEAD
-    use test::Bencher;
-    use rand::Rng;
-    use std::collections::HashMap;
-    use rand::rngs::ThreadRng;
-=======
-    use crate::{Page, PgId, PgIds};
+    use crate::{Page, PgIds};
     use rand::rngs::ThreadRng;
     use rand::Rng;
-    use std::collections::HashMap;
-    use std::slice::from_raw_parts_mut;
     use test::Bencher;
->>>>>>> 2c2cdfab
 
     // Ensure that a page is added to a transaction's freelist.
     #[test]
@@ -352,10 +342,6 @@
         }
         assert_eq!(PgIds::new(), free_list.ids);
     }
-<<<<<<< HEAD
-
-=======
->>>>>>> 2c2cdfab
 
     // Ensure that a free list can deserialize from a free_list page.
     #[test]
@@ -402,10 +388,6 @@
         assert_eq!(exp, free_list2.ids);
     }
 
-<<<<<<< HEAD
-
-=======
->>>>>>> 2c2cdfab
     #[bench]
     fn b_free_list_release10k(b: &mut Bencher) {
         benchmark_free_list_release(b, 10_000);
@@ -427,7 +409,6 @@
     }
 
     fn benchmark_free_list_release(b: &mut Bencher, n: usize) {
-        use rand::Rng;
         let mut rng = rand::thread_rng();
         let ids = random_pgids(n, &mut rng);
         b.iter(move || {
@@ -435,13 +416,9 @@
             let ids = ids.clone();
             let mut free_list = FreeList::new();
             free_list.ids = ids;
-<<<<<<< HEAD
-            free_list.pending.insert(1, random_pgids((free_list.ids.len() / 400) + 1, &mut rng));
-=======
             free_list
                 .pending
                 .insert(1, random_pgids((free_list.ids.len() / 400) + 1, &mut rng));
->>>>>>> 2c2cdfab
             free_list.release(1);
         });
     }
